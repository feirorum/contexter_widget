--- conflicted
+++ resolved
@@ -303,7 +303,7 @@
 
             # Initialize components
             pattern_matcher = PatternMatcher()
-            action_suggester = ActionSuggester()
+            action_suggester = ActionSuggester(actions_config_path=actions_config_path)
 
             # Semantic searcher (optional)
             semantic_searcher = None
@@ -352,21 +352,10 @@
                 enable_semantic=enable_semantic,
                 poll_interval=0.5,
                 min_length=3,
-                use_markdown=use_markdown
+                use_markdown=use_markdown,
+                actions_config_path=actions_config_path
             )
 
-<<<<<<< HEAD
-=======
-        run_widget_mode(
-            data_dir=data_dir,
-            db_path=db_path,
-            enable_semantic=enable_semantic,
-            poll_interval=0.5,
-            min_length=3,
-            use_markdown=use_markdown,
-            actions_config_path=actions_config_path
-        )
->>>>>>> e67a1f6e
         return 0
 
     elif mode == 'demo' or mode == 'web' or system_mode_enabled:
